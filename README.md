<p align="center"><img src="./assets/NuKeeperTopBar.jpg"></p>


[![Build Status](https://travis-ci.org/NuKeeperDotNet/NuKeeper.svg?branch=master)](https://travis-ci.org/NuKeeperDotNet/NuKeeper/)
[![Gitter](https://img.shields.io/gitter/room/NuKeeperDotNet/Lobby.js.svg?maxAge=2592000)](https://gitter.im/NuKeeperDotNet/Lobby)
[![NuGet](https://img.shields.io/nuget/v/NuKeeper.svg?maxAge=3600)](https://www.nuget.org/packages/NuKeeper/)   
<p align="center">
  <a href="https://github.com/NuKeeperDotNet/NuKeeper/wiki">NuKeeper Wiki</a> •
  <a href="https://github.com/NuKeeperDotNet/NuKeeper/wiki/Getting-Started#getting-nukeeper">Installation</a> •
  <a href="https://github.com/NuKeeperDotNet/NuKeeper/wiki/Getting-Started">Getting started</a> •
  <a href="https://github.com/NuKeeperDotNet/NuKeeper/wiki/Recipes">Recipes</a> •
</p>

### NuKeeper, 

Automagically update NuGet packages in all .NET projects.

### Installation

Installation is very easy. Just run this command and the tool will be installed. 

Install: `dotnet tool install nukeeper --global`

### Platform support

NuKeeper works for .NET Framework and for .NET Core projects. It also has the ability to target private NuGet feeds.

| .NET Framework     |     .NET Core      |    Private Nuget Feed    |
|:------------------:|:------------------:|:------------------------:| 
| :heavy_check_mark: | :heavy_check_mark: |     :heavy_check_mark:   |

The intergration for the following platforms is supported.

|     Github         |     AzureDevOps    |      BitBucket     |       GitLab        |
|:------------------:|:------------------:|:------------------:| :------------------:| 
<<<<<<< HEAD
| :heavy_check_mark: | :heavy_check_mark: |        :x:         |         :x:         |
=======
| :heavy_check_mark: | :heavy_check_mark: | :heavy_check_mark: |         :x:         |
>>>>>>> ffc613f5

### Commands

NuKeeper has different command and options which can be utilized. Below you'll find a summary of all the commands and what they do.

```
Options:
  --version     Show version information
  -?|-h|--help  Show help information

Commands:
  global        Performs version checks and generates pull requests for all repositories the provided token can access.
  inspect       Checks projects existing locally for possible updates.
  org           Performs version checks and generates pull requests for all repositories in a github organisation.
  repo          Performs version checks and generates pull requests for a single repository.
  update        Applies relevant updates to a local project.
```

<<<<<<< HEAD
[For detailed information about the command please checkout the wiki](https://github.com/NuKeeperDotNet/NuKeeper/wiki) 
=======
[For detailed information about the commands, please check out the wiki](https://github.com/NuKeeperDotNet/NuKeeper/wiki) 
>>>>>>> ffc613f5

### Licensing

NuKeeper is licensed under the [Apache License](http://opensource.org/licenses/apache.html)

* Git automation by [LibGit2Sharp](https://github.com/libgit2/libgit2sharp/) which is licensend under MIT  
* Github client by [Octokit](https://github.com/octokit/octokit.net) licensend under MIT  
* NuGet protocol [NuGet.Protocol](https://github.com/NuGet/NuGet.Client) under Apache License Version 2.0
<<<<<<< HEAD
* NuGet ommandLine [NuGet commandLine](https://github.com/NuGet/NuGet.Client) under Apache License Version 2.0
=======
* NuGet CommandLine [NuGet commandLine](https://github.com/NuGet/NuGet.Client) under Apache License Version 2.0
>>>>>>> ffc613f5
* Command line parsing by [McMaster.Extensions.CommandLineUtils](https://github.com/natemcmaster/CommandLineUtils) under Apache License Version 2.0

### Acknowledgements

Logos by [area55](https://github.com/area55git), licensed under a [Creative Commons Attribution 4.0 International License](https://creativecommons.org/licenses/by/4.0/).


<p align="center">
  <img src="https://github.com/NuKeeperDotNet/NuKeeper/blob/master/assets/Footer.svg" />
</p><|MERGE_RESOLUTION|>--- conflicted
+++ resolved
@@ -33,11 +33,7 @@
 
 |     Github         |     AzureDevOps    |      BitBucket     |       GitLab        |
 |:------------------:|:------------------:|:------------------:| :------------------:| 
-<<<<<<< HEAD
-| :heavy_check_mark: | :heavy_check_mark: |        :x:         |         :x:         |
-=======
 | :heavy_check_mark: | :heavy_check_mark: | :heavy_check_mark: |         :x:         |
->>>>>>> ffc613f5
 
 ### Commands
 
@@ -56,11 +52,7 @@
   update        Applies relevant updates to a local project.
 ```
 
-<<<<<<< HEAD
-[For detailed information about the command please checkout the wiki](https://github.com/NuKeeperDotNet/NuKeeper/wiki) 
-=======
 [For detailed information about the commands, please check out the wiki](https://github.com/NuKeeperDotNet/NuKeeper/wiki) 
->>>>>>> ffc613f5
 
 ### Licensing
 
@@ -69,11 +61,7 @@
 * Git automation by [LibGit2Sharp](https://github.com/libgit2/libgit2sharp/) which is licensend under MIT  
 * Github client by [Octokit](https://github.com/octokit/octokit.net) licensend under MIT  
 * NuGet protocol [NuGet.Protocol](https://github.com/NuGet/NuGet.Client) under Apache License Version 2.0
-<<<<<<< HEAD
-* NuGet ommandLine [NuGet commandLine](https://github.com/NuGet/NuGet.Client) under Apache License Version 2.0
-=======
 * NuGet CommandLine [NuGet commandLine](https://github.com/NuGet/NuGet.Client) under Apache License Version 2.0
->>>>>>> ffc613f5
 * Command line parsing by [McMaster.Extensions.CommandLineUtils](https://github.com/natemcmaster/CommandLineUtils) under Apache License Version 2.0
 
 ### Acknowledgements
