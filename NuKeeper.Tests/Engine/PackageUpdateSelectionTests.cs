﻿using System.Collections.Generic;
using System.Linq;
using System.Text.RegularExpressions;
using NSubstitute;
using NuGet.Packaging.Core;
using NuGet.Versioning;
using NuKeeper.Configuration;
using NuKeeper.Engine;
using NuKeeper.Git;
using NuKeeper.RepositoryInspection;
using NUnit.Framework;

namespace NuKeeper.Tests.Engine
{
    [TestFixture]
    public class PackageUpdateSelectionTests
    {
        [Test]
        public void WhenThereAreNoInputs_NoTargetsOut()
        {
            var updateSets = Enumerable.Empty<PackageUpdateSet>();

            var target = OneTargetSelection();

            var results = target.SelectTargets(GitWithNoBranches(), updateSets);

            Assert.That(results, Is.Not.Null);
            Assert.That(results, Is.Empty);
        }

        [Test]
        public void WhenThereIsOneInput_ItIsTheTarget()
        {
            var updateSets = new List<PackageUpdateSet> { UpdateFooFromOneVersion() };

            var target = OneTargetSelection();

            var results = target.SelectTargets(GitWithNoBranches(), updateSets);

            Assert.That(results, Is.Not.Null);
            Assert.That(results.Count, Is.EqualTo(1));
            Assert.That(results[0].PackageId, Is.EqualTo("foo"));
        }

        [Test]
        public void WhenThereAreTwoInputs_MoreVersionsFirst_FirstIsTheTarget()
        {
            var updateSets = new List<PackageUpdateSet>
            {
                UpdateBarFromTwoVersions(),
                UpdateFooFromOneVersion()
            };

            var target = OneTargetSelection();

            var results = target.SelectTargets(GitWithNoBranches(), updateSets);

            Assert.That(results.Count, Is.EqualTo(1));
            Assert.That(results[0].PackageId, Is.EqualTo("bar"));
        }

        [Test]
        public void WhenThereAreTwoInputs_MoreVersionsSecond_SecondIsTheTarget()
        {
            var updateSets = new List<PackageUpdateSet>
            {
                UpdateFooFromOneVersion(),
                UpdateBarFromTwoVersions()
            };

            var target = OneTargetSelection();

            var results = target.SelectTargets(GitWithNoBranches(), updateSets);

            Assert.That(results.Count, Is.EqualTo(1));
            Assert.That(results[0].PackageId, Is.EqualTo("bar"));
        }

        [Test]
        public void WhenThereAreIncludes_OnlyConsiderMatches()
        {
            var updateSets = new List<PackageUpdateSet>
            {
                UpdateFooFromOneVersion(),
                UpdateBarFromTwoVersions()
            };

<<<<<<< HEAD
            var target = SelectionFor("bar", null);
=======
            var settings = new Settings(new RepositoryModeSettings {MaxPullRequestsPerRepository = 10})
            {
                PackageIncludes = new Regex("bar")
            };

            var target = new PackageUpdateSelection(settings, new NullNuKeeperLogger());
>>>>>>> 8299436c

            var results = target.SelectTargets(GitWithNoBranches(), updateSets);

            Assert.That(results.Count, Is.EqualTo(1));
            Assert.That(results[0].PackageId, Is.EqualTo("bar"));
        }

        [Test]
        public void WhenThereAreExcludes_OnlyConsiderNonMatching()
        {
            var updateSets = new List<PackageUpdateSet>
            {
                UpdateFooFromOneVersion(),
                UpdateBarFromTwoVersions()
            };

<<<<<<< HEAD
            var target = SelectionFor(null, "bar");
=======
            var settings = new Settings(new RepositoryModeSettings { MaxPullRequestsPerRepository = 10 })
                    {
                        PackageExcludes = new Regex("bar")
                    };
            var target = new PackageUpdateSelection(settings, new NullNuKeeperLogger());
>>>>>>> 8299436c

            var results = target.SelectTargets(GitWithNoBranches(), updateSets);

            Assert.That(results.Count, Is.EqualTo(1));
            Assert.That(results[0].PackageId, Is.EqualTo("foo"));
        }

        [Test]
        public void WhenThereAreIncludesAndExcludes_OnlyConsiderMatchesButRemoveNonMatching()
        {
            var updateSets = new List<PackageUpdateSet>
            {
                UpdateFoobarFromOneVersion(),
                UpdateFooFromOneVersion(),
                UpdateBarFromTwoVersions()
            };

<<<<<<< HEAD
            var target = SelectionFor("foo", "bar");
=======
            var settings = new Settings(new RepositoryModeSettings { MaxPullRequestsPerRepository = 10 })
                    {
                        PackageExcludes = new Regex("bar"),
                        PackageIncludes = new Regex("foo")
                    };

            var target = new PackageUpdateSelection(settings, new NullNuKeeperLogger());
>>>>>>> 8299436c

            var results = target.SelectTargets(GitWithNoBranches(), updateSets);

            Assert.That(results.Count, Is.EqualTo(1));
            Assert.That(results[0].PackageId, Is.EqualTo("foo"));
        }

        [Test]
        public void WhenExistingBranchesAreFilteredOut()
        {
            var updateSets = new List<PackageUpdateSet>
            {
                UpdateFooFromOneVersion(),
                UpdateBarFromTwoVersions()
            };

            var git = GitWithAllBranches();

            var target = OneTargetSelection();

            var results = target.SelectTargets(git, updateSets);

            Assert.That(results.Count, Is.EqualTo(0));
            git.Received(2).BranchExists(Arg.Any<string>());
        }

        [Test]
        public void WhenFirstPackageIsFilteredOutByBranch()
        {
            var updateSets = new List<PackageUpdateSet>
            {
                UpdateFooFromOneVersion(),
                UpdateBarFromTwoVersions()
            };

            var git = Substitute.For<IGitDriver>();
            git.BranchExists(Arg.Is<string>(s => s.Contains("foo"))).Returns(true);
            git.BranchExists(Arg.Is<string>(s => s.Contains("bar"))).Returns(false);

            var target = OneTargetSelection();

            var results = target.SelectTargets(git, updateSets);

            Assert.That(results.Count, Is.EqualTo(1));
            Assert.That(results[0].PackageId, Is.EqualTo("bar"));
            git.Received().BranchExists(Arg.Any<string>());
        }

        private PackageUpdateSet UpdateFoobarFromOneVersion()
        {
            var newPackage = LatestVersionOfPackageFoobar();

            var currentPackages = new List<PackageInProject>
            {
                new PackageInProject("foobar", "1.0.1", PathToProjectOne()),
                new PackageInProject("foobar", "1.0.1", PathToProjectTwo())
            };

            return new PackageUpdateSet(newPackage, string.Empty, currentPackages);
        }

        private PackageUpdateSet UpdateFooFromOneVersion()
        {
            var newPackage = LatestVersionOfPackageFoo();

            var currentPackages = new List<PackageInProject>
            {
                new PackageInProject("foo", "1.0.1", PathToProjectOne()),
                new PackageInProject("foo", "1.0.1", PathToProjectTwo())
            };

            return new PackageUpdateSet(newPackage, string.Empty, currentPackages);
        }

        private PackageUpdateSet UpdateBarFromTwoVersions()
        {
            var newPackage = LatestVersionOfPackageBar();

            var currentPackages = new List<PackageInProject>
            {
                new PackageInProject("bar", "1.0.1", PathToProjectOne()),
                new PackageInProject("bar", "1.2.1", PathToProjectTwo())
            };

            return new PackageUpdateSet(newPackage, string.Empty, currentPackages);
        }

        private PackageIdentity LatestVersionOfPackageFoobar()
        {
            return new PackageIdentity("foobar", new NuGetVersion("1.2.3"));
        }

        private PackageIdentity LatestVersionOfPackageFoo()
        {
            return new PackageIdentity("foo", new NuGetVersion("1.2.3"));
        }

        private PackageIdentity LatestVersionOfPackageBar()
        {
            return new PackageIdentity("bar", new NuGetVersion("2.3.4"));
        }

        private PackagePath PathToProjectOne()
        {
            return new PackagePath("c_temp", "projectOne", PackageReferenceType.PackagesConfig);
        }

        private PackagePath PathToProjectTwo()
        {
            return new PackagePath("c_temp", "projectTwo", PackageReferenceType.PackagesConfig);
        }

        private static IPackageUpdateSelection OneTargetSelection()
        {
<<<<<<< HEAD
            var prefs = new UserPreferences
                {
                    MaxPullRequestsPerRepository = 1
                };
            return new PackageUpdateSelection(prefs, new NullNuKeeperLogger());
=======
            const int maxPullRequests = 1;
            var settings = new Settings(new RepositoryModeSettings
            {
                MaxPullRequestsPerRepository = maxPullRequests
            });
            return new PackageUpdateSelection(settings, new NullNuKeeperLogger());
>>>>>>> 8299436c
        }

        private static IGitDriver GitWithAllBranches()
        {
            var git = Substitute.For<IGitDriver>();
            git.BranchExists(Arg.Any<string>()).Returns(true);
            return git;
        }

        private static IGitDriver GitWithNoBranches()
        {
            var git = Substitute.For<IGitDriver>();
            git.BranchExists(Arg.Any<string>()).Returns(false);
            return git;
        }

        private static PackageUpdateSelection SelectionFor(string include, string exclude)
        {
            Regex includeRegex = null;
            Regex excludeRegex = null;

            if (!string.IsNullOrEmpty(include))
            {
                includeRegex = new Regex(include);
            }

            if (!string.IsNullOrEmpty(exclude))
            {
                excludeRegex = new Regex(exclude);
            }

            var settings = new UserPreferences
                {
                    MaxPullRequestsPerRepository = 10,
                    PackageIncludes = includeRegex,
                    PackageExcludes = excludeRegex
                };

            return new PackageUpdateSelection(settings, new NullNuKeeperLogger());
        }
    }
}<|MERGE_RESOLUTION|>--- conflicted
+++ resolved
@@ -85,16 +85,13 @@
                 UpdateBarFromTwoVersions()
             };
 
-<<<<<<< HEAD
-            var target = SelectionFor("bar", null);
-=======
-            var settings = new Settings(new RepositoryModeSettings {MaxPullRequestsPerRepository = 10})
-            {
+            var settings = new UserPreferences
+            {
+                MaxPullRequestsPerRepository = 10,
                 PackageIncludes = new Regex("bar")
             };
 
             var target = new PackageUpdateSelection(settings, new NullNuKeeperLogger());
->>>>>>> 8299436c
 
             var results = target.SelectTargets(GitWithNoBranches(), updateSets);
 
@@ -111,15 +108,13 @@
                 UpdateBarFromTwoVersions()
             };
 
-<<<<<<< HEAD
-            var target = SelectionFor(null, "bar");
-=======
-            var settings = new Settings(new RepositoryModeSettings { MaxPullRequestsPerRepository = 10 })
-                    {
-                        PackageExcludes = new Regex("bar")
-                    };
+            var settings = new UserPreferences
+            {
+                MaxPullRequestsPerRepository = 10,
+                PackageExcludes = new Regex("bar")
+            };
+
             var target = new PackageUpdateSelection(settings, new NullNuKeeperLogger());
->>>>>>> 8299436c
 
             var results = target.SelectTargets(GitWithNoBranches(), updateSets);
 
@@ -137,17 +132,14 @@
                 UpdateBarFromTwoVersions()
             };
 
-<<<<<<< HEAD
-            var target = SelectionFor("foo", "bar");
-=======
-            var settings = new Settings(new RepositoryModeSettings { MaxPullRequestsPerRepository = 10 })
-                    {
-                        PackageExcludes = new Regex("bar"),
-                        PackageIncludes = new Regex("foo")
-                    };
+            var settings = new UserPreferences 
+            {
+                MaxPullRequestsPerRepository = 10,
+                PackageExcludes = new Regex("bar"),
+                PackageIncludes = new Regex("foo")
+            };
 
             var target = new PackageUpdateSelection(settings, new NullNuKeeperLogger());
->>>>>>> 8299436c
 
             var results = target.SelectTargets(GitWithNoBranches(), updateSets);
 
@@ -262,20 +254,12 @@
 
         private static IPackageUpdateSelection OneTargetSelection()
         {
-<<<<<<< HEAD
-            var prefs = new UserPreferences
-                {
-                    MaxPullRequestsPerRepository = 1
-                };
-            return new PackageUpdateSelection(prefs, new NullNuKeeperLogger());
-=======
             const int maxPullRequests = 1;
-            var settings = new Settings(new RepositoryModeSettings
+            var settings = new UserPreferences
             {
                 MaxPullRequestsPerRepository = maxPullRequests
-            });
+            };
             return new PackageUpdateSelection(settings, new NullNuKeeperLogger());
->>>>>>> 8299436c
         }
 
         private static IGitDriver GitWithAllBranches()
@@ -291,30 +275,5 @@
             git.BranchExists(Arg.Any<string>()).Returns(false);
             return git;
         }
-
-        private static PackageUpdateSelection SelectionFor(string include, string exclude)
-        {
-            Regex includeRegex = null;
-            Regex excludeRegex = null;
-
-            if (!string.IsNullOrEmpty(include))
-            {
-                includeRegex = new Regex(include);
-            }
-
-            if (!string.IsNullOrEmpty(exclude))
-            {
-                excludeRegex = new Regex(exclude);
-            }
-
-            var settings = new UserPreferences
-                {
-                    MaxPullRequestsPerRepository = 10,
-                    PackageIncludes = includeRegex,
-                    PackageExcludes = excludeRegex
-                };
-
-            return new PackageUpdateSelection(settings, new NullNuKeeperLogger());
-        }
     }
 }