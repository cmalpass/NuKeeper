--- conflicted
+++ resolved
@@ -15,11 +15,7 @@
         private readonly Regex _includeFilter;
         private readonly int _maxPullRequests;
 
-<<<<<<< HEAD
-        public PackageUpdateSelection(UserPreferences settings)
-=======
-        public PackageUpdateSelection(Settings settings, INuKeeperLogger logger)
->>>>>>> 8299436c
+        public PackageUpdateSelection(UserPreferences settings, INuKeeperLogger logger)
         {
             _logger = logger;
             _maxPullRequests = settings.MaxPullRequestsPerRepository;
