--- conflicted
+++ resolved
@@ -7,21 +7,13 @@
 {
     public static class ProjectFileReader
     {
-<<<<<<< HEAD
-        public static IEnumerable<NugetPackage> ReadFile(PackagePath path)
-=======
-        public static IEnumerable<NuGetPackage> ReadFile(string fileName)
->>>>>>> 4026f831
+        public static IEnumerable<NuGetPackage> ReadFile(PackagePath path)
         {
             var fileContents = File.ReadAllText(path.FullPath);
             return Read(fileContents, path);
         }
 
-<<<<<<< HEAD
-        public static IEnumerable<NugetPackage> Read(string fileContents, PackagePath path)
-=======
-        public static IEnumerable<NuGetPackage> Read(string fileContents)
->>>>>>> 4026f831
+        public static IEnumerable<NuGetPackage> Read(string fileContents, PackagePath path)
         {
             var xml = XDocument.Parse(fileContents);
             var project = xml.Element("Project");
@@ -39,20 +31,12 @@
                 .ToList();
         }
 
-<<<<<<< HEAD
-        private static NugetPackage XmlToPackage(XElement el, PackagePath path)
-=======
-        private static NuGetPackage XmlToPackage(XElement el)
->>>>>>> 4026f831
+        private static NuGetPackage XmlToPackage(XElement el, PackagePath path)
         {
             var id = el.Attribute("Include")?.Value;
             var version = el.Attribute("Version")?.Value;
 
-<<<<<<< HEAD
-            return new NugetPackage(id, version, path);
-=======
-            return new NuGetPackage(id, version);
->>>>>>> 4026f831
+            return new NuGetPackage(id, version, path);
         }
     }
 }