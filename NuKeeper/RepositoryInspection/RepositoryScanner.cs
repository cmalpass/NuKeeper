--- conflicted
+++ resolved
@@ -13,21 +13,12 @@
               throw new Exception($"No such directory: '{rootDirectory}'");
             }
 
-<<<<<<< HEAD
             return FindNugetPackagesInDirRecursive(rootDirectory, rootDirectory);
         }
 
-        private IEnumerable<NugetPackage> FindNugetPackagesInDirRecursive(string rootDir, string dir)
+        private IEnumerable<NuGetPackage> FindNugetPackagesInDirRecursive(string rootDir, string dir)
         {
             var current = ScanForNugetPackages(rootDir, dir);
-=======
-            return FindNuGetPackagesInDirRecursive(rootDirectory);
-        }
-
-        private IEnumerable<NuGetPackage> FindNuGetPackagesInDirRecursive(string dir)
-        {
-            var current = ScanForNuGetPackages(dir);
->>>>>>> 4026f831
 
             var subDirs = Directory.EnumerateDirectories(dir);
                 
@@ -35,11 +26,7 @@
             {
                 if (!DirectoryExclusions.PathIsExcluded(subDir))
                 {
-<<<<<<< HEAD
                     var subdirPackages = FindNugetPackagesInDirRecursive(rootDir, subDir);
-=======
-                    var subdirPackages = FindNuGetPackagesInDirRecursive(subDir);
->>>>>>> 4026f831
                     current.AddRange(subdirPackages);
                 }
             }
@@ -47,26 +34,7 @@
             return current;
         }
 
-<<<<<<< HEAD
-        private List<NugetPackage> ScanForNugetPackages(string rootDir, string dir)
-=======
-        private readonly List<string> _excludedDirNames = new List<string>
-        {
-            ".git",
-            ".vs",
-            "obj",
-            "bin",
-            "node_modules",
-            "packages"
-        };
-
-        private bool IsExcluded(string dirName)
-        {
-            return _excludedDirNames.Any(s => string.Equals(s, dirName, StringComparison.OrdinalIgnoreCase));
-        }
-
-        private List<NuGetPackage> ScanForNuGetPackages(string dir)
->>>>>>> 4026f831
+        private List<NuGetPackage> ScanForNugetPackages(string rootDir, string dir)
         {
             var result = new List<NuGetPackage>();
             var files = Directory.EnumerateFiles(dir);
@@ -92,11 +60,7 @@
             return result;
         }
 
-<<<<<<< HEAD
         private PackagePath MakePackagePath(string rootDir, string fileName)
-=======
-        private void SetSourceFilePath(IEnumerable<NuGetPackage> packages, string sourceFilePath)
->>>>>>> 4026f831
         {
             var relativeFileName = fileName.Replace(rootDir, string.Empty);
             return new PackagePath(rootDir, relativeFileName);
